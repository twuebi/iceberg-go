// Licensed to the Apache Software Foundation (ASF) under one
// or more contributor license agreements.  See the NOTICE file
// distributed with this work for additional information
// regarding copyright ownership.  The ASF licenses this file
// to you under the Apache License, Version 2.0 (the
// "License"); you may not use this file except in compliance
// with the License.  You may obtain a copy of the License at
//
//   http://www.apache.org/licenses/LICENSE-2.0
//
// Unless required by applicable law or agreed to in writing,
// software distributed under the License is distributed on an
// "AS IS" BASIS, WITHOUT WARRANTIES OR CONDITIONS OF ANY
// KIND, either express or implied.  See the License for the
// specific language governing permissions and limitations
// under the License.

package table

import (
	"encoding/binary"
	"encoding/json"
	"errors"
	"fmt"
	"io"
	"iter"
	"maps"
	"slices"
	"strconv"
	"time"

	"github.com/apache/iceberg-go"

	"github.com/google/uuid"
)

const (
	partitionFieldStartID       = 1000
	supportedTableFormatVersion = 2
)

func generateSnapshotID() int64 {
	var (
		rndUUID = uuid.New()
		out     [8]byte
	)

	for i := range 8 {
		lhs, rhs := rndUUID[i], rndUUID[i+8]
		out[i] = lhs ^ rhs
	}

	snapshotID := int64(binary.LittleEndian.Uint64(out[:]))
	if snapshotID < 0 {
		snapshotID = -snapshotID
	}

	return snapshotID
}

// Metadata for an iceberg table as specified in the Iceberg spec
//
// https://iceberg.apache.org/spec/#iceberg-table-spec
type Metadata interface {
	// Version indicates the version of this metadata, 1 for V1, 2 for V2, etc.
	Version() int
	// TableUUID returns a UUID that identifies the table, generated when the
	// table is created. Implementations must throw an exception if a table's
	// UUID does not match the expected UUID after refreshing metadata.
	TableUUID() uuid.UUID
	// Location is the table's base location. This is used by writers to determine
	// where to store data files, manifest files, and table metadata files.
	Location() string
	// LastUpdatedMillis is the timestamp in milliseconds from the unix epoch when
	// the table was last updated. Each table metadata file should update this
	// field just before writing.
	LastUpdatedMillis() int64
	// LastColumnID returns the highest assigned column ID for the table.
	// This is used to ensure fields are always assigned an unused ID when
	// evolving schemas.
	LastColumnID() int
	// Schemas returns the list of schemas, stored as objects with their
	// schema-id.
	Schemas() []*iceberg.Schema
	// CurrentSchema returns the table's current schema.
	CurrentSchema() *iceberg.Schema
	// PartitionSpecs returns the list of all partition specs in the table.
	PartitionSpecs() []iceberg.PartitionSpec
	// PartitionSpec returns the current partition spec that the table is using.
	PartitionSpec() iceberg.PartitionSpec
	// DefaultPartitionSpec is the ID of the current spec that writers should
	// use by default.
	DefaultPartitionSpec() int
	// LastPartitionSpecID is the highest assigned partition field ID across
	// all partition specs for the table. This is used to ensure partition
	// fields are always assigned an unused ID when evolving specs.
	LastPartitionSpecID() *int
	// Snapshots returns the list of valid snapshots. Valid snapshots are
	// snapshots for which all data files exist in the file system. A data
	// file must not be deleted from the file system until the last snapshot
	// in which it was listed is garbage collected.
	Snapshots() []Snapshot
	// SnapshotByID find and return a specific snapshot by its ID. Returns
	// nil if the ID is not found in the list of snapshots.
	SnapshotByID(int64) *Snapshot
	// SnapshotByName searches the list of snapshots for a snapshot with a given
	// ref name. Returns nil if there's no ref with this name for a snapshot.
	SnapshotByName(name string) *Snapshot
	// CurrentSnapshot returns the table's current snapshot.
	CurrentSnapshot() *Snapshot
	// Ref returns the snapshot ref for the main branch.
	Ref() SnapshotRef
	// Refs returns a list of snapshot name/reference pairs.
	Refs() iter.Seq2[string, SnapshotRef]
	// SnapshotLogs returns the list of snapshot logs for the table.
	SnapshotLogs() iter.Seq[SnapshotLogEntry]
	// SortOrder returns the table's current sort order, ie: the one with the
	// ID that matches the default-sort-order-id.
	SortOrder() SortOrder
	// SortOrders returns the list of sort orders in the table.
	SortOrders() []SortOrder
	// DefaultSortOrder returns the ID of the current sort order that writers
	// should use by default.
	DefaultSortOrder() int
	// Properties is a string to string map of table properties. This is used
	// to control settings that affect reading and writing and is not intended
	// to be used for arbitrary metadata. For example, commit.retry.num-retries
	// is used to control the number of commit retries.
	Properties() iceberg.Properties
	// PreviousFiles returns the list of metadata log entries for the table.
	PreviousFiles() iter.Seq[MetadataLogEntry]
	Equals(Metadata) bool

	NameMapping() iceberg.NameMapping

	LastSequenceNumber() int64

	FormatVersion() int
}

type MetadataBuilder struct {
	base    Metadata
	updates []Update

	// common fields
	formatVersion      int
	uuid               uuid.UUID
	loc                string
	lastUpdatedMS      int64
	lastColumnId       int
	schemaList         []*iceberg.Schema
	currentSchemaID    int
	specs              []iceberg.PartitionSpec
	defaultSpecID      int
	lastPartitionID    *int
	props              iceberg.Properties
	snapshotList       []Snapshot
	currentSnapshotID  *int64
	snapshotLog        []SnapshotLogEntry
	metadataLog        []MetadataLogEntry
	sortOrderList      []SortOrder
	defaultSortOrderID int
	refs               map[string]SnapshotRef

	previousFileEntry *MetadataLogEntry
	// >v1 specific
	lastSequenceNumber *int64
	// update tracking
<<<<<<< HEAD
	lastAddedSchemaID    *int
	lastAddedPartitionID *int
	lastAddedSortOrderID *int
}

func NewMetadataBuilderFromPieces(schema *iceberg.Schema, spec iceberg.PartitionSpec, sortOrder SortOrder, location string, formatVersion int, properties map[string]string) (*MetadataBuilder, error) {
	freshSchema, err := iceberg.AssignFreshSchemaIDs(schema, nil)
	if err != nil {
		return nil, err
	}
	freshSpec, err := iceberg.AssignFreshPartitionSpecIDs(&spec, schema, freshSchema)
	if err != nil {
		return nil, err
	}
	freshOrder, err := AssignFreshSortOrderIDs(sortOrder, schema, freshSchema)
	if err != nil {
		return nil, err
	}
	tableID, err := uuid.NewV7()
	if err != nil {
		return nil, err
	}
	var builder MetadataBuilder
	var metadata Metadata
	if formatVersion == 1 {
		metadata = &metadataV1{
			commonMetadata: commonMetadata{
				FormatVersion:      1,
				UUID:               tableID,
				Loc:                "",
				LastUpdatedMS:      0,
				LastColumnId:       -1,
				SchemaList:         nil,
				CurrentSchemaID:    -1,
				Specs:              nil,
				DefaultSpecID:      -1,
				LastPartitionID:    nil,
				Props:              nil,
				SnapshotList:       nil,
				CurrentSnapshotID:  nil,
				SnapshotLog:        nil,
				MetadataLog:        nil,
				SortOrderList:      nil,
				DefaultSortOrderID: 0,
				SnapshotRefs:       nil,
			},
		}
	} else if formatVersion == 2 {
		metadata = &metadataV2{
			LastSeqNum: 0,
			commonMetadata: commonMetadata{
				FormatVersion:      2,
				UUID:               tableID,
				Loc:                "",
				LastUpdatedMS:      0,
				LastColumnId:       -1,
				SchemaList:         nil,
				CurrentSchemaID:    -1,
				Specs:              nil,
				DefaultSpecID:      0,
				LastPartitionID:    nil,
				Props:              nil,
				SnapshotList:       nil,
				CurrentSnapshotID:  nil,
				SnapshotLog:        nil,
				MetadataLog:        nil,
				SortOrderList:      nil,
				DefaultSortOrderID: 0,
				SnapshotRefs:       nil,
			},
		}
	} else {
		return nil, fmt.Errorf("unknown format version %d", formatVersion)
	}
	lastPartitionID := 999
	builder = MetadataBuilder{
		base:               metadata,
		updates:            nil,
		formatVersion:      formatVersion,
		uuid:               tableID,
		loc:                location,
		lastUpdatedMS:      0,
		lastColumnId:       0,
		schemaList:         []*iceberg.Schema{},
		currentSchemaID:    -1,
		specs:              []iceberg.PartitionSpec{},
		defaultSpecID:      -1,
		lastPartitionID:    &lastPartitionID,
		props:              properties,
		snapshotList:       []Snapshot{},
		currentSnapshotID:  nil,
		snapshotLog:        []SnapshotLogEntry{},
		metadataLog:        []MetadataLogEntry{},
		sortOrderList:      []SortOrder{},
		defaultSortOrderID: -1,
		refs:               make(map[string]SnapshotRef),
		lastSequenceNumber: nil,
		lastAddedSchemaID:  nil,
	}
	_, err = builder.AddSchema(freshSchema)
	if err != nil {
		return nil, err
	}
	_, err = builder.SetCurrentSchemaID(-1)
	if err != nil {
		return nil, err
	}
	_, err = builder.AddPartitionSpec(&freshSpec, true)
	if err != nil {
		return nil, err
	}
	_, err = builder.SetDefaultSpecID(-1)
	if err != nil {
		return nil, err
	}
	_, err = builder.AddSortOrder(&freshOrder)
	if err != nil {
		return nil, err
	}
	_, err = builder.SetDefaultSortOrderID(-1)
	if err != nil {
		return nil, err
	}
	builder.updates = make([]Update, 0)

	return &builder, nil
=======
	lastAddedSchemaID *int
>>>>>>> 59b611a6
}

func NewMetadataBuilder() (*MetadataBuilder, error) {
	return &MetadataBuilder{
		updates:       make([]Update, 0),
		schemaList:    make([]*iceberg.Schema, 0),
		specs:         make([]iceberg.PartitionSpec, 0),
		props:         make(iceberg.Properties),
		snapshotList:  make([]Snapshot, 0),
		snapshotLog:   make([]SnapshotLogEntry, 0),
		metadataLog:   make([]MetadataLogEntry, 0),
		sortOrderList: make([]SortOrder, 0),
		refs:          make(map[string]SnapshotRef),
	}, nil
}

// MetadataBuilderFromBase creates a MetadataBuilder from an existing Metadata object.
// currentFileLocation is the location where the current version of the metadata
// file is stored. This is used to update the metadata log. If currentFileLocation is
// nil, the metadata log will not be updated. This should only be used to stage-create tables.
func MetadataBuilderFromBase(metadata Metadata, currentFileLocation *string) (*MetadataBuilder, error) {
	b := &MetadataBuilder{}
	b.base = metadata

	b.formatVersion = metadata.Version()
	b.uuid = metadata.TableUUID()
	b.loc = metadata.Location()
	b.lastUpdatedMS = 0
	b.lastColumnId = metadata.LastColumnID()
	b.schemaList = slices.Clone(metadata.Schemas())
	b.currentSchemaID = metadata.CurrentSchema().ID
	b.specs = slices.Clone(metadata.PartitionSpecs())
	defaultSpecID := metadata.DefaultPartitionSpec()
	b.defaultSpecID = defaultSpecID
	b.lastPartitionID = metadata.LastPartitionSpecID()
	b.props = maps.Clone(metadata.Properties())
	b.snapshotList = slices.Clone(metadata.Snapshots())
	b.sortOrderList = slices.Clone(metadata.SortOrders())
	b.defaultSortOrderID = metadata.DefaultSortOrder()
	if metadata.Version() > 1 {
		seq := metadata.LastSequenceNumber()
		b.lastSequenceNumber = &seq
	}

	if metadata.CurrentSnapshot() != nil {
		b.currentSnapshotID = &metadata.CurrentSnapshot().SnapshotID
	}

	b.refs = maps.Collect(metadata.Refs())
	b.snapshotLog = slices.Collect(metadata.SnapshotLogs())
	b.metadataLog = slices.Collect(metadata.PreviousFiles())

	// TODO: this conflicts with `internal/utils.go`'s UpdateTableMetadata
	if currentFileLocation != nil {
		b.previousFileEntry = &MetadataLogEntry{
			MetadataFile: *currentFileLocation,
			TimestampMs:  metadata.LastUpdatedMillis(),
		}
	}

	return b, nil
}

func (b *MetadataBuilder) HasChanges() bool { return len(b.updates) > 0 }

func (b *MetadataBuilder) CurrentSpec() (*iceberg.PartitionSpec, error) {
	return b.GetSpecByID(b.defaultSpecID)
}

func (b *MetadataBuilder) CurrentSchema() *iceberg.Schema {
	s, _ := b.GetSchemaByID(b.currentSchemaID)

	return s
}

func (b *MetadataBuilder) LastUpdatedMS() int64 { return b.lastUpdatedMS }

func (b *MetadataBuilder) nextSequenceNumber() int64 {
	if b.formatVersion > 1 {
		if b.lastSequenceNumber == nil {
			return 0
		}

		return *b.lastSequenceNumber + 1
	}

	return 0
}

func (b *MetadataBuilder) newSnapshotID() int64 {
	snapshotID := generateSnapshotID()
	for slices.ContainsFunc(b.snapshotList, func(s Snapshot) bool { return s.SnapshotID == snapshotID }) {
		snapshotID = generateSnapshotID()
	}

	return snapshotID
}

func (b *MetadataBuilder) currentSnapshot() *Snapshot {
	if b.currentSnapshotID == nil {
		return nil
	}

	s, _ := b.SnapshotByID(*b.currentSnapshotID)

	return s
}

func (b *MetadataBuilder) AddSchema(schema *iceberg.Schema) (*MetadataBuilder, error) {
	newSchemaID := b.reuseOrCreateNewSchemaID(schema)

	if _, err := b.GetSchemaByID(newSchemaID); err == nil {
		if b.lastAddedSchemaID == nil || *b.lastAddedSchemaID != newSchemaID {
			b.updates = append(b.updates, NewAddSchemaUpdate(schema))
			b.lastAddedSchemaID = &newSchemaID
		}

		return b, nil
	}

	b.lastColumnId = max(b.lastColumnId, schema.HighestFieldID())

	schema.ID = newSchemaID

	b.schemaList = append(b.schemaList, schema)
	b.updates = append(b.updates, NewAddSchemaUpdate(schema))
	b.lastAddedSchemaID = &newSchemaID

	return b, nil
}

func (b *MetadataBuilder) AddPartitionSpec(spec *iceberg.PartitionSpec, initial bool) (*MetadataBuilder, error) {
	newSpecID := b.reuseOrCreateNewPartitionSpecID(*spec)

	if err := spec.AssignPartitionFieldIds(b.lastPartitionID); err != nil {
		return nil, err
	}

	if _, err := b.GetSpecByID(newSpecID); err == nil {
		if b.lastAddedPartitionID == nil || *b.lastAddedPartitionID != newSpecID {
			b.updates = append(b.updates, NewAddPartitionSpecUpdate(spec, initial))
			b.lastAddedPartitionID = &newSpecID
		}

		return b, nil
	}
	spec.SetID(newSpecID)
	for _, s := range b.specs {
		if s.ID() == spec.ID() && !initial {
			return nil, fmt.Errorf("partition spec with id %d already exists", spec.ID())
		}
	}

	maxFieldID := 0
	fieldCount := 0
	for f := range spec.Fields() {
		maxFieldID = max(maxFieldID, f.FieldID)
		if b.formatVersion <= 1 {
			expectedID := partitionFieldStartID + fieldCount
			if f.FieldID != expectedID {
				return nil, fmt.Errorf("v1 constraint: partition field IDs are not sequential: expected %d, got %d", expectedID, f.FieldID)
			}
			fieldCount++
		}

	}

	prev := partitionFieldStartID - 1
	if b.lastPartitionID != nil {
		prev = *b.lastPartitionID
	}
	lastPartitionID := max(maxFieldID, prev)

	var specs []iceberg.PartitionSpec
	if initial {
		specs = []iceberg.PartitionSpec{*spec}
	} else {
		specs = append(b.specs, *spec)
	}

	b.specs = specs
	b.lastPartitionID = &lastPartitionID
	b.lastAddedPartitionID = &newSpecID
	b.updates = append(b.updates, NewAddPartitionSpecUpdate(spec, initial))

	return b, nil
}

func (b *MetadataBuilder) AddSnapshot(snapshot *Snapshot) (*MetadataBuilder, error) {
	if snapshot == nil {
		return nil, nil
	}

	if len(b.schemaList) == 0 {
		return nil, errors.New("can't add snapshot with no added schemas")
	} else if len(b.specs) == 0 {
		return nil, errors.New("can't add snapshot with no added partition specs")
	} else if s, _ := b.SnapshotByID(snapshot.SnapshotID); s != nil {
		return nil, fmt.Errorf("can't add snapshot with id %d, already exists", snapshot.SnapshotID)
	} else if b.formatVersion == 2 &&
		snapshot.ParentSnapshotID != nil &&
		snapshot.SequenceNumber <= *b.lastSequenceNumber {
		return nil, fmt.Errorf("can't add snapshot with sequence number %d, must be > than last sequence number %d",
			snapshot.SequenceNumber, *b.lastSequenceNumber)
	}

	b.updates = append(b.updates, NewAddSnapshotUpdate(snapshot))
	b.lastUpdatedMS = snapshot.TimestampMs
	b.lastSequenceNumber = &snapshot.SequenceNumber
	b.snapshotList = append(b.snapshotList, *snapshot)

	return b, nil
}

func (b *MetadataBuilder) RemoveSnapshots(snapshotIds []int64) (*MetadataBuilder, error) {
	if slices.Contains(snapshotIds, *b.currentSnapshotID) {
		return nil, errors.New("current snapshot cannot be removed")
	}

	b.snapshotList = slices.DeleteFunc(b.snapshotList, func(e Snapshot) bool {
		return slices.Contains(snapshotIds, e.SnapshotID)
	})
	b.snapshotLog = slices.DeleteFunc(b.snapshotLog, func(e SnapshotLogEntry) bool {
		return slices.Contains(snapshotIds, e.SnapshotID)
	})
	b.updates = append(b.updates, NewRemoveSnapshotsUpdate(snapshotIds))

	return b, nil
}

func (b *MetadataBuilder) AddSortOrder(sortOrder *SortOrder) (*MetadataBuilder, error) {
	newOrderID := b.reuseOrCreateNewSortOrderID(sortOrder)
	if _, err := b.GetSortOrderByID(newOrderID); err == nil {
		if b.lastAddedSortOrderID != &newOrderID {
			b.lastAddedSortOrderID = &newOrderID
			sortOrder.OrderID = newOrderID
			b.updates = append(b.updates, NewAddSortOrderUpdate(sortOrder))
		}

		return b, nil
	}
	sortOrder.OrderID = newOrderID

	sortOrders := b.sortOrderList

	if err := sortOrder.CheckCompatibility(b.CurrentSchema()); err != nil {
		return nil, fmt.Errorf("sort order %s is not compatible with current schema: %w", sortOrder, err)
	}

	for _, s := range sortOrders {
		if s.OrderID == sortOrder.OrderID {
			return nil, fmt.Errorf("sort order with id %d already exists", sortOrder.OrderID)
		}
	}

	b.sortOrderList = append(sortOrders, *sortOrder)
	b.updates = append(b.updates, NewAddSortOrderUpdate(sortOrder))

	return b, nil
}

func (b *MetadataBuilder) RemoveProperties(keys []string) (*MetadataBuilder, error) {
	if len(keys) == 0 {
		return b, nil
	}

	b.updates = append(b.updates, NewRemovePropertiesUpdate(keys))
	for _, key := range keys {
		delete(b.props, key)
	}

	return b, nil
}

func (b *MetadataBuilder) SetCurrentSchemaID(currentSchemaID int) (*MetadataBuilder, error) {
<<<<<<< HEAD
	takeLast := currentSchemaID == -1
	if takeLast {
=======
	if currentSchemaID == -1 {
>>>>>>> 59b611a6
		if b.lastAddedSchemaID == nil {
			return nil, errors.New("can't set current schema to last added schema, no schema has been added")
		}
		currentSchemaID = *b.lastAddedSchemaID
	}

	if currentSchemaID == b.currentSchemaID {
		return b, nil
	}

	_, err := b.GetSchemaByID(currentSchemaID)
	if err != nil {
		return nil, fmt.Errorf("can't set current schema to schema with id %d: %w", currentSchemaID, err)
	}

	if takeLast {
		b.updates = append(b.updates, NewSetCurrentSchemaUpdate(-1))
	} else {
		b.updates = append(b.updates, NewSetCurrentSchemaUpdate(currentSchemaID))
	}
	b.currentSchemaID = currentSchemaID

	return b, nil
}

func (b *MetadataBuilder) SetDefaultSortOrderID(defaultSortOrderID int) (*MetadataBuilder, error) {
	if defaultSortOrderID == -1 {
		defaultSortOrderID = maxBy(b.sortOrderList, func(s SortOrder) int {
			return s.OrderID
		})
		if !slices.ContainsFunc(b.updates, func(u Update) bool {
			return u.Action() == UpdateAddSortOrder && u.(*addSortOrderUpdate).SortOrder.OrderID == defaultSortOrderID
		}) {
			return nil, errors.New("can't set default sort order to last added with no added sort orders")
		}
	}

	if defaultSortOrderID == b.defaultSortOrderID {
		return b, nil
	}

	if _, err := b.GetSortOrderByID(defaultSortOrderID); err != nil {
		return nil, fmt.Errorf("can't set default sort order to sort order with id %d: %w", defaultSortOrderID, err)
	}

	b.updates = append(b.updates, NewSetDefaultSortOrderUpdate(defaultSortOrderID))
	b.defaultSortOrderID = defaultSortOrderID

	return b, nil
}

func (b *MetadataBuilder) SetDefaultSpecID(defaultSpecID int) (*MetadataBuilder, error) {
	lastUsed := false
	if defaultSpecID == -1 {
		if b.lastAddedPartitionID != nil {
			lastUsed = true
			defaultSpecID = *b.lastAddedPartitionID
		} else {
			return nil, errors.New("can't set default spec to last added with no added partition specs")
		}
	}

	if defaultSpecID == b.defaultSpecID {
		return b, nil
	}

	if _, err := b.GetSpecByID(defaultSpecID); err != nil {
		return nil, fmt.Errorf("can't set default spec to spec with id %d: %w", defaultSpecID, err)
	}

	if lastUsed {
		b.updates = append(b.updates, NewSetDefaultSpecUpdate(-1))
	} else {
		b.updates = append(b.updates, NewSetDefaultSpecUpdate(defaultSpecID))
	}
	b.defaultSpecID = defaultSpecID

	return b, nil
}

func (b *MetadataBuilder) SetFormatVersion(formatVersion int) (*MetadataBuilder, error) {
	if formatVersion < b.formatVersion {
		return nil, fmt.Errorf("downgrading format version from %d to %d is not allowed",
			b.formatVersion, formatVersion)
	}

	if formatVersion > supportedTableFormatVersion {
		return nil, fmt.Errorf("unsupported format version %d", formatVersion)
	}

	if formatVersion == b.formatVersion {
		return b, nil
	}

	b.updates = append(b.updates, NewUpgradeFormatVersionUpdate(formatVersion))
	b.formatVersion = formatVersion

	return b, nil
}

func (b *MetadataBuilder) SetLoc(loc string) (*MetadataBuilder, error) {
	if b.loc == loc {
		return b, nil
	}

	b.updates = append(b.updates, NewSetLocationUpdate(loc))
	b.loc = loc

	return b, nil
}

func (b *MetadataBuilder) SetProperties(props iceberg.Properties) (*MetadataBuilder, error) {
	if len(props) == 0 {
		return b, nil
	}

	b.updates = append(b.updates, NewSetPropertiesUpdate(props))
	if b.props == nil {
		b.props = props
	} else {
		maps.Copy(b.props, props)
	}

	return b, nil
}

type setSnapshotRefOption func(*SnapshotRef) error

func WithMaxRefAgeMs(maxRefAgeMs int64) setSnapshotRefOption {
	return func(ref *SnapshotRef) error {
		if maxRefAgeMs <= 0 {
			return fmt.Errorf("%w: maxRefAgeMs %d, must be > 0", iceberg.ErrInvalidArgument, maxRefAgeMs)
		}
		ref.MaxRefAgeMs = &maxRefAgeMs

		return nil
	}
}

func WithMaxSnapshotAgeMs(maxSnapshotAgeMs int64) setSnapshotRefOption {
	return func(ref *SnapshotRef) error {
		if maxSnapshotAgeMs <= 0 {
			return fmt.Errorf("%w: maxSnapshotAgeMs %d, must be > 0", iceberg.ErrInvalidArgument, maxSnapshotAgeMs)
		}
		ref.MaxSnapshotAgeMs = &maxSnapshotAgeMs

		return nil
	}
}

func WithMinSnapshotsToKeep(minSnapshotsToKeep int) setSnapshotRefOption {
	return func(ref *SnapshotRef) error {
		if minSnapshotsToKeep <= 0 {
			return fmt.Errorf("%w: minSnapshotsToKeep %d, must be > 0", iceberg.ErrInvalidArgument, minSnapshotsToKeep)
		}
		ref.MinSnapshotsToKeep = &minSnapshotsToKeep

		return nil
	}
}

func (b *MetadataBuilder) SetSnapshotRef(
	name string,
	snapshotID int64,
	refType RefType,
	options ...setSnapshotRefOption,
) (*MetadataBuilder, error) {
	ref := SnapshotRef{
		SnapshotID:      snapshotID,
		SnapshotRefType: refType,
	}
	for _, opt := range options {
		if err := opt(&ref); err != nil {
			return nil, fmt.Errorf("invalid snapshot ref option: %w", err)
		}
	}

	var maxRefAgeMs, maxSnapshotAgeMs int64
	var minSnapshotsToKeep int
	if ref.MaxRefAgeMs != nil {
		maxRefAgeMs = *ref.MaxRefAgeMs
	}
	if ref.MaxSnapshotAgeMs != nil {
		maxSnapshotAgeMs = *ref.MaxSnapshotAgeMs
	}
	if ref.MinSnapshotsToKeep != nil {
		minSnapshotsToKeep = *ref.MinSnapshotsToKeep
	}

	if existingRef, ok := b.refs[name]; ok && existingRef.Equals(ref) {
		return b, nil
	}

	snapshot, err := b.SnapshotByID(snapshotID)
	if err != nil {
		return nil, fmt.Errorf("can't set snapshot ref %s to unknown snapshot %d: %w", name, snapshotID, err)
	}

	isAddedSnapshot := slices.ContainsFunc(b.updates, func(u Update) bool {
		return u.Action() == UpdateAddSnapshot && u.(*addSnapshotUpdate).Snapshot.SnapshotID == snapshotID
	})
	if isAddedSnapshot {
		b.lastUpdatedMS = snapshot.TimestampMs
	}

	b.updates = append(b.updates, NewSetSnapshotRefUpdate(name, snapshotID, refType, maxRefAgeMs, maxSnapshotAgeMs, minSnapshotsToKeep))
	if name == MainBranch {
		b.currentSnapshotID = &snapshotID
		if !isAddedSnapshot {
			b.lastUpdatedMS = time.Now().Local().UnixMilli()
		}
		b.snapshotLog = append(b.snapshotLog, SnapshotLogEntry{
			SnapshotID:  snapshotID,
			TimestampMs: b.lastUpdatedMS,
		})
	}

	if slices.ContainsFunc(b.updates, func(u Update) bool {
		return u.Action() == UpdateAddSnapshot && u.(*addSnapshotUpdate).Snapshot.SnapshotID == snapshotID
	}) {
		b.lastUpdatedMS = snapshot.TimestampMs
	}

	b.refs[name] = ref

	return b, nil
}

func (b *MetadataBuilder) RemoveSnapshotRef(name string) (*MetadataBuilder, error) {
	if _, found := b.refs[name]; !found {
		return nil, fmt.Errorf("snapshot ref not found: %s", name)
	}

	if name == MainBranch {
		b.currentSnapshotID = nil
		b.snapshotLog = b.snapshotLog[:0]
	}

	delete(b.refs, name)
	b.updates = append(b.updates, NewRemoveSnapshotRefUpdate(name))

	return b, nil
}

func (b *MetadataBuilder) SetUUID(uuid uuid.UUID) (*MetadataBuilder, error) {
	if b.uuid == uuid {
		return b, nil
	}

	b.updates = append(b.updates, NewAssignUUIDUpdate(uuid))
	b.uuid = uuid

	return b, nil
}

func (b *MetadataBuilder) SetLastUpdatedMS() *MetadataBuilder {
	b.lastUpdatedMS = time.Now().UnixMilli()

	return b
}

func (b *MetadataBuilder) buildCommonMetadata() (*commonMetadata, error) {
<<<<<<< HEAD
	if err := b.updateSnapshotLog(); err != nil {
		return nil, err
	}
=======
	if _, err := b.GetSpecByID(b.defaultSpecID); err != nil {
		return nil, fmt.Errorf("defaultSpecID is invalid: %w", err)
	}
	defaultSpecID := b.defaultSpecID
>>>>>>> 59b611a6

	if b.lastUpdatedMS == 0 {
		b.lastUpdatedMS = time.Now().UnixMilli()
	}

	if b.previousFileEntry != nil && b.HasChanges() {
		maxMetadataLogEntries := max(1,
			b.base.Properties().GetInt(
				MetadataPreviousVersionsMaxKey, MetadataPreviousVersionsMaxDefault))

		b.AppendMetadataLog(*b.previousFileEntry)
		b.TrimMetadataLogs(maxMetadataLogEntries)

	}

	return &commonMetadata{
		FormatVersion:      b.formatVersion,
		UUID:               b.uuid,
		Loc:                b.loc,
		LastUpdatedMS:      b.lastUpdatedMS,
		LastColumnId:       b.lastColumnId,
		SchemaList:         b.schemaList,
		CurrentSchemaID:    b.currentSchemaID,
		Specs:              b.specs,
		DefaultSpecID:      defaultSpecID,
		LastPartitionID:    b.lastPartitionID,
		Props:              b.props,
		SnapshotList:       b.snapshotList,
		CurrentSnapshotID:  b.currentSnapshotID,
		SnapshotLog:        b.snapshotLog,
		MetadataLog:        b.metadataLog,
		SortOrderList:      b.sortOrderList,
		DefaultSortOrderID: b.defaultSortOrderID,
		SnapshotRefs:       b.refs,
	}, nil
<<<<<<< HEAD
}

func (b *MetadataBuilder) updateSnapshotLog() error {
	addedIDs := make(map[int64]struct{}, 2)
	hasRemoved := false
	for _, upd := range b.updates {
		if up, ok := upd.(*addSnapshotUpdate); ok {
			addedIDs[up.Snapshot.SnapshotID] = struct{}{}
			// upd is of type *addSnapshotUpdate, and ok is true
			// You can now use the upd variable within this block
		}
		if _, ok := upd.(*removeSnapshotsUpdate); ok {
			hasRemoved = true
		}
	}
	intermediateIDs := make(map[int64]struct{}, 2)
	for _, upd := range b.updates {
		if s, ok := upd.(*setSnapshotRefUpdate); ok {
			if _, ok := addedIDs[s.SnapshotID]; ok && s.RefName == MainBranch && ((b.currentSnapshotID != nil && s.SnapshotID != *b.currentSnapshotID) || (s.SnapshotID == -1)) {
				intermediateIDs[s.SnapshotID] = struct{}{}
			}
		}
	}
	if len(intermediateIDs) != 0 || hasRemoved {
		newSnapsLog := make([]SnapshotLogEntry, 0, len(b.snapshotLog))
		for _, s := range b.snapshotLog {
			if snap, _ := b.SnapshotByID(s.SnapshotID); snap != nil {
				if _, ok := intermediateIDs[s.SnapshotID]; !ok {
					newSnapsLog = append(newSnapsLog, s)
				}
			} else if hasRemoved {
				newSnapsLog = make([]SnapshotLogEntry, 0, len(b.snapshotLog)-len(newSnapsLog))
			}
		}
		if b.currentSnapshotID != nil {
			last := newSnapsLog[len(newSnapsLog)-1]
			if last.SnapshotID != *b.currentSnapshotID {
				return errors.New("cannot set invalid snapshot log: latest entry is not the current snapshot")
			}
		}
		b.snapshotLog = newSnapsLog
	}

	return nil
=======
>>>>>>> 59b611a6
}

func (b *MetadataBuilder) GetSchemaByID(id int) (*iceberg.Schema, error) {
	for _, s := range b.schemaList {
		if s.ID == id {
			return s, nil
		}
	}

	return nil, fmt.Errorf("%w: schema with id %d not found", iceberg.ErrInvalidArgument, id)
}

func (b *MetadataBuilder) GetSpecByID(id int) (*iceberg.PartitionSpec, error) {
	for _, s := range b.specs {
		if s.ID() == id {
			return &s, nil
		}
	}

	return nil, fmt.Errorf("partition spec with id %d not found", id)
}

func (b *MetadataBuilder) GetSortOrderByID(id int) (*SortOrder, error) {
	for _, s := range b.sortOrderList {
		if s.OrderID == id {
			return &s, nil
		}
	}

	return nil, fmt.Errorf("sort order with id %d not found", id)
}

func (b *MetadataBuilder) SnapshotByID(id int64) (*Snapshot, error) {
	for _, s := range b.snapshotList {
		if s.SnapshotID == id {
			return &s, nil
		}
	}

	return nil, fmt.Errorf("snapshot with id %d not found", id)
}

func (b *MetadataBuilder) NameMapping() iceberg.NameMapping {
	if nameMappingJson, ok := b.props[DefaultNameMappingKey]; ok {
		nm := iceberg.NameMapping{}
		if err := json.Unmarshal([]byte(nameMappingJson), &nm); err == nil {
			return nm
		}
	}

	return nil
}

func (b *MetadataBuilder) TrimMetadataLogs(maxEntries int) *MetadataBuilder {
	if len(b.metadataLog) <= maxEntries {
		return b
	}

	b.metadataLog = b.metadataLog[len(b.metadataLog)-maxEntries:]

	return b
}

func (b *MetadataBuilder) AppendMetadataLog(entry MetadataLogEntry) *MetadataBuilder {
	b.metadataLog = append(b.metadataLog, entry)

	return b
}

func (b *MetadataBuilder) Build() (Metadata, error) {
	common, err := b.buildCommonMetadata()
	if err != nil {
		return nil, err
	}
<<<<<<< HEAD
	common.preValidate()
=======
>>>>>>> 59b611a6
	if err := common.validate(); err != nil {
		return nil, err
	}

	switch b.formatVersion {
	case 1:
		schema, err := b.GetSchemaByID(b.currentSchemaID)
		if err != nil {
			return nil, fmt.Errorf("can't build metadata, missing schema for schema ID %d: %w", b.currentSchemaID, err)
		}

		partition, err := b.GetSpecByID(common.DefaultSpecID)
		if err != nil {
			return nil, fmt.Errorf("can't build metadata, missing partition spec for spec ID %d: %w", b.defaultSpecID, err)
		}

		partitionFields := make([]iceberg.PartitionField, 0)
		for f := range partition.Fields() {
			partitionFields = append(partitionFields, f)
		}

		return &metadataV1{
			Schema:         schema,
			Partition:      partitionFields,
			commonMetadata: *common,
		}, nil

	case 2:
		var lastSequenceNumber int64

		if b.lastSequenceNumber != nil {
			lastSequenceNumber = *b.lastSequenceNumber
		}

		return &metadataV2{
			LastSeqNum:     lastSequenceNumber,
			commonMetadata: *common,
		}, nil

	default:
		return nil, fmt.Errorf("unknown format version %d", b.formatVersion)
	}
}

<<<<<<< HEAD
func (b *MetadataBuilder) reuseOrCreateNewSortOrderID(newOrder *SortOrder) int {
	if newOrder.IsUnsorted() {
		return UnsortedSortOrder.OrderID
	}

	newOrderID := UnsortedSortOrderID + 1
	for _, order := range b.sortOrderList {
		if slices.Equal(order.Fields, newOrder.Fields) {
			return order.OrderID
		}
		if order.OrderID >= newOrderID {
			newOrderID = order.OrderID + 1
		}
	}

	return newOrderID
}

func (b *MetadataBuilder) reuseOrCreateNewPartitionSpecID(newSpec iceberg.PartitionSpec) int {
	newSpecID := 0
	for _, spec := range b.specs {
		if spec.Equals(newSpec) {
			return spec.ID()
		}
		if spec.ID() >= newSpecID {
			newSpecID = spec.ID() + 1
		}
	}

	return newSpecID
}

func (b *MetadataBuilder) reuseOrCreateNewSchemaID(newSchema *iceberg.Schema) int {
	newSchemaID := newSchema.ID
	for _, schema := range b.schemaList {
		if newSchema.Equals(schema) {
			return schema.ID
		}
		if schema.ID >= newSchemaID {
			newSchemaID = schema.ID + 1
		}
	}

	return newSchemaID
}

func (b *MetadataBuilder) RemovePartitionSpecs(ints []int) (*MetadataBuilder, error) {
	if slices.Contains(ints, b.defaultSpecID) {
		return nil, fmt.Errorf("can't remove default partition spec with id %d", b.defaultSpecID)
	}

	newSpecs := make([]iceberg.PartitionSpec, 0, len(b.specs)-len(ints))
	removed := make([]int, len(ints))
	for _, spec := range b.specs {
		if slices.Contains(ints, spec.ID()) {
			removed = append(removed, spec.ID())

			continue
		}
		newSpecs = append(newSpecs, spec)
	}

	b.specs = newSpecs

	if len(removed) != 0 {
		b.updates = append(b.updates, NewRemoveSpecUpdate(ints))
	}

	return b, nil
}

func (b *MetadataBuilder) RemoveSchemas(ints []int) (*MetadataBuilder, error) {
	if len(ints) == 0 {
		return b, nil
	}

	if slices.Contains(ints, b.currentSchemaID) {
		return nil, fmt.Errorf("can't remove current schema with id %d", b.currentSchemaID)
	}

	newSchemas := make([]*iceberg.Schema, 0, len(b.schemaList)-len(ints))
	removed := make([]int, len(ints))
	for _, schema := range b.schemaList {
		if slices.Contains(ints, schema.ID) {
			removed = append(removed, schema.ID)

			continue
		}
		newSchemas = append(newSchemas, schema)
	}

	if len(removed) != 0 {
		b.updates = append(b.updates, NewRemoveSchemasUpdate(ints))
	}

	b.schemaList = newSchemas

	return b, nil
=======
func (b *MetadataBuilder) reuseOrCreateNewSchemaID(newSchema *iceberg.Schema) int {
	newSchemaID := newSchema.ID
	for _, schema := range b.schemaList {
		if newSchema.Equals(schema) {
			return schema.ID
		}
		if schema.ID >= newSchemaID {
			newSchemaID = schema.ID + 1
		}
	}

	return newSchemaID
>>>>>>> 59b611a6
}

// maxBy returns the maximum value of extract(e) for all e in elems.
// If elems is empty, returns 0.
func maxBy[S ~[]E, E any](elems S, extract func(e E) int) int {
	m := 0
	for _, e := range elems {
		m = max(m, extract(e))
	}

	return m
}

var (
	ErrInvalidMetadataFormatVersion = errors.New("invalid or missing format-version in table metadata")
	ErrInvalidMetadata              = errors.New("invalid metadata")
)

// ParseMetadata parses json metadata provided by the passed in reader,
// returning an error if one is encountered.
func ParseMetadata(r io.Reader) (Metadata, error) {
	data, err := io.ReadAll(r)
	if err != nil {
		return nil, err
	}

	return ParseMetadataBytes(data)
}

// ParseMetadataString is like [ParseMetadata], but for a string rather than
// an io.Reader.
func ParseMetadataString(s string) (Metadata, error) {
	return ParseMetadataBytes([]byte(s))
}

// ParseMetadataBytes is like [ParseMetadataString] but for a byte slice.
func ParseMetadataBytes(b []byte) (Metadata, error) {
	ver := struct {
		FormatVersion int `json:"format-version"`
	}{}
	if err := json.Unmarshal(b, &ver); err != nil {
		return nil, err
	}

	var ret Metadata
	switch ver.FormatVersion {
	case 1:
		ret = initMetadataV1Deser()
	case 2:
		ret = initMetadataV2Deser()
	default:
		return nil, ErrInvalidMetadataFormatVersion
	}

	return ret, json.Unmarshal(b, ret)
}

func sliceEqualHelper[T interface{ Equals(T) bool }](s1, s2 []T) bool {
	return slices.EqualFunc(s1, s2, func(t1, t2 T) bool {
		return t1.Equals(t2)
	})
}

// https://iceberg.apache.org/spec/#iceberg-table-spec
type commonMetadata struct {
	FormatVersion      int                     `json:"format-version"`
	UUID               uuid.UUID               `json:"table-uuid"`
	Loc                string                  `json:"location"`
	LastUpdatedMS      int64                   `json:"last-updated-ms"`
	LastColumnId       int                     `json:"last-column-id"`
	SchemaList         []*iceberg.Schema       `json:"schemas"`
	CurrentSchemaID    int                     `json:"current-schema-id"`
	Specs              []iceberg.PartitionSpec `json:"partition-specs"`
	DefaultSpecID      int                     `json:"default-spec-id"`
	LastPartitionID    *int                    `json:"last-partition-id,omitempty"`
	Props              iceberg.Properties      `json:"properties,omitempty"`
	SnapshotList       []Snapshot              `json:"snapshots,omitempty"`
	CurrentSnapshotID  *int64                  `json:"current-snapshot-id,omitempty"`
	SnapshotLog        []SnapshotLogEntry      `json:"snapshot-log,omitempty"`
	MetadataLog        []MetadataLogEntry      `json:"metadata-log,omitempty"`
	SortOrderList      []SortOrder             `json:"sort-orders"`
	DefaultSortOrderID int                     `json:"default-sort-order-id"`
	SnapshotRefs       map[string]SnapshotRef  `json:"refs,omitempty"`
}

func initCommonMetadataForDeserialization() commonMetadata {
	return commonMetadata{
		FormatVersion:      0,
		UUID:               uuid.UUID{},
		Loc:                "",
		LastUpdatedMS:      -1,
		LastColumnId:       -1,
		SchemaList:         nil,
		CurrentSchemaID:    -1,
		Specs:              nil,
		DefaultSpecID:      -1,
		LastPartitionID:    nil,
		Props:              nil,
		SnapshotList:       nil,
		CurrentSnapshotID:  nil,
		SnapshotLog:        nil,
		MetadataLog:        nil,
		SortOrderList:      nil,
		DefaultSortOrderID: 0,
		SnapshotRefs:       nil,
	}
}

func (c *commonMetadata) Ref() SnapshotRef                     { return c.SnapshotRefs[MainBranch] }
func (c *commonMetadata) Refs() iter.Seq2[string, SnapshotRef] { return maps.All(c.SnapshotRefs) }
func (c *commonMetadata) SnapshotLogs() iter.Seq[SnapshotLogEntry] {
	return slices.Values(c.SnapshotLog)
}

func (c *commonMetadata) PreviousFiles() iter.Seq[MetadataLogEntry] {
	return slices.Values(c.MetadataLog)
}

func (c *commonMetadata) Equals(other *commonMetadata) bool {
	if other == nil {
		return false
	}

	if c == other {
		return true
	}

	switch {
	case c.LastPartitionID == nil && other.LastPartitionID != nil:
		fallthrough
	case c.LastPartitionID != nil && other.LastPartitionID == nil:
		fallthrough
	case c.CurrentSnapshotID == nil && other.CurrentSnapshotID != nil:
		fallthrough
	case c.CurrentSnapshotID != nil && other.CurrentSnapshotID == nil:
		return false
	}

	switch {
	case !sliceEqualHelper(c.SchemaList, other.SchemaList) && !((len(c.SchemaList) == 0 && other.SchemaList == nil) || (len(other.SchemaList) == 0 && c.SchemaList == nil)):
		fallthrough
	case !sliceEqualHelper(c.SnapshotList, other.SnapshotList) && !((len(c.SnapshotList) == 0 && other.SnapshotList == nil) || (len(other.SnapshotList) == 0 && c.SnapshotList == nil)):
		fallthrough
	case !sliceEqualHelper(c.Specs, other.Specs) && !((len(c.Specs) == 0 && other.Specs == nil) || (len(other.Specs) == 0 && c.Specs == nil)):
		fallthrough
	case !maps.Equal(c.Props, other.Props) && !((len(c.Props) == 0 && other.Props == nil) || (len(other.Props) == 0 && c.Props == nil)):
		fallthrough
	case !maps.EqualFunc(c.SnapshotRefs, other.SnapshotRefs, func(sr1, sr2 SnapshotRef) bool { return sr1.Equals(sr2) }):
		return false
	}

	return c.FormatVersion == other.FormatVersion && c.UUID == other.UUID &&
		((c.LastPartitionID == other.LastPartitionID) || (*c.LastPartitionID == *other.LastPartitionID)) &&
		((c.CurrentSnapshotID == other.CurrentSnapshotID) || (*c.CurrentSnapshotID == *other.CurrentSnapshotID)) &&
		c.Loc == other.Loc && c.LastUpdatedMS == other.LastUpdatedMS &&
		c.LastColumnId == other.LastColumnId && c.CurrentSchemaID == other.CurrentSchemaID &&
		c.DefaultSpecID == other.DefaultSpecID && c.DefaultSortOrderID == other.DefaultSortOrderID &&
		slices.Equal(c.SnapshotLog, other.SnapshotLog) && slices.Equal(c.MetadataLog, other.MetadataLog) &&
		sliceEqualHelper(c.SortOrderList, other.SortOrderList)
}

func (c *commonMetadata) TableUUID() uuid.UUID       { return c.UUID }
func (c *commonMetadata) Location() string           { return c.Loc }
func (c *commonMetadata) LastUpdatedMillis() int64   { return c.LastUpdatedMS }
func (c *commonMetadata) LastColumnID() int          { return c.LastColumnId }
func (c *commonMetadata) Schemas() []*iceberg.Schema { return c.SchemaList }
func (c *commonMetadata) CurrentSchema() *iceberg.Schema {
	for _, s := range c.SchemaList {
		if s.ID == c.CurrentSchemaID {
			return s
		}
	}
	panic("should never get here")
}

func (c *commonMetadata) PartitionSpecs() []iceberg.PartitionSpec {
	return c.Specs
}

func (c *commonMetadata) DefaultPartitionSpec() int {
	return c.DefaultSpecID
}

func (c *commonMetadata) PartitionSpec() iceberg.PartitionSpec {
	for _, s := range c.Specs {
		if s.ID() == c.DefaultSpecID {
			return s
		}
	}

	return *iceberg.UnpartitionedSpec
}

func (c *commonMetadata) LastPartitionSpecID() *int { return c.LastPartitionID }
func (c *commonMetadata) Snapshots() []Snapshot     { return c.SnapshotList }
func (c *commonMetadata) SnapshotByID(id int64) *Snapshot {
	for i := range c.SnapshotList {
		if c.SnapshotList[i].SnapshotID == id {
			return &c.SnapshotList[i]
		}
	}

	return nil
}

func (c *commonMetadata) SnapshotByName(name string) *Snapshot {
	if ref, ok := c.SnapshotRefs[name]; ok {
		return c.SnapshotByID(ref.SnapshotID)
	}

	return nil
}

func (c *commonMetadata) CurrentSnapshot() *Snapshot {
	if c.CurrentSnapshotID == nil {
		return nil
	}

	return c.SnapshotByID(*c.CurrentSnapshotID)
}

func (c *commonMetadata) SortOrders() []SortOrder { return c.SortOrderList }
func (c *commonMetadata) SortOrder() SortOrder {
	for _, s := range c.SortOrderList {
		if s.OrderID == c.DefaultSortOrderID {
			return s
		}
	}

	return UnsortedSortOrder
}

func (c *commonMetadata) DefaultSortOrder() int {
	return c.DefaultSortOrderID
}

func (c *commonMetadata) Properties() iceberg.Properties {
	return c.Props
}

// preValidate updates values in the metadata struct with defaults based on
// combinations of struct members. Such as initializing slices as empty slices
// if they were null in the metadata, or normalizing inconsistencies between
// metadata versions.
func (c *commonMetadata) preValidate() {
	if c.CurrentSnapshotID != nil && *c.CurrentSnapshotID == -1 {
		// treat -1 as the same as nil, clean this up in pre-validation
		// to make the validation logic simplified later
		c.CurrentSnapshotID = nil
	}

	if c.SnapshotRefs == nil {
		c.SnapshotRefs = map[string]SnapshotRef{}
	}

	if c.CurrentSnapshotID != nil {
		if _, ok := c.SnapshotRefs[MainBranch]; !ok {
			c.SnapshotRefs[MainBranch] = SnapshotRef{
				SnapshotID:      *c.CurrentSnapshotID,
				SnapshotRefType: BranchRef,
			}
		}
	}

	if c.MetadataLog == nil {
		c.MetadataLog = []MetadataLogEntry{}
	}

	if c.SnapshotRefs == nil {
		c.SnapshotRefs = make(map[string]SnapshotRef)
	}

	if c.SnapshotLog == nil {
		c.SnapshotLog = []SnapshotLogEntry{}
	}
}

func (c *commonMetadata) checkSchemas() error {
	// check that current-schema-id is present in schemas
	for _, s := range c.SchemaList {
		if s.ID == c.CurrentSchemaID {
			return nil
		}
	}

	return fmt.Errorf("%w: current-schema-id %d can't be found in any schema",
		ErrInvalidMetadata, c.CurrentSchemaID)
}

func (c *commonMetadata) checkPartitionSpecs() error {
	for _, spec := range c.Specs {
		if spec.ID() == c.DefaultSpecID {
			return nil
		}
	}

	return fmt.Errorf("%w: default-spec-id %d can't be found",
		ErrInvalidMetadata, c.DefaultSpecID)
}

func (c *commonMetadata) checkSortOrders() error {
	if c.DefaultSortOrderID == UnsortedSortOrderID {
		return nil
	}

	for _, o := range c.SortOrderList {
		if o.OrderID == c.DefaultSortOrderID {
			if err := o.CheckCompatibility(c.CurrentSchema()); err != nil {
				return fmt.Errorf("default sort order %d is not compatible with current schema: %w", o.OrderID, err)
			}

			return nil
		}
	}

	return fmt.Errorf("%w: default-sort-order-id %d can't be found in %+v",
		ErrInvalidMetadata, c.DefaultSortOrderID, c.SortOrderList)
}

func (c *commonMetadata) constructRefs() {
	if c.CurrentSnapshotID != nil {
		_, ok := c.SnapshotRefs[MainBranch]
		if !ok {
			c.SnapshotRefs[MainBranch] = SnapshotRef{
				SnapshotID:      *c.CurrentSnapshotID,
				SnapshotRefType: BranchRef,
			}
		}
	}
}

func (c *commonMetadata) validate() error {
	switch {
	case c.LastUpdatedMS == 0:
		// last-updated-ms is required
		return fmt.Errorf("%w: missing last-updated-ms", ErrInvalidMetadata)
	case c.LastColumnId < 0:
		// last-column-id is required
		return fmt.Errorf("%w: missing last-column-id", ErrInvalidMetadata)
	case c.CurrentSchemaID < 0:
		return fmt.Errorf("%w: no valid schema configuration found in table metadata", ErrInvalidMetadata)
	case c.LastPartitionID == nil:
		if c.FormatVersion > 1 {
			return fmt.Errorf("%w: last-partition-id must be set for FormatVersion > 1.ß", ErrInvalidMetadata)
		}
	}

	if err := c.checkSchemas(); err != nil {
		return err
	}

	if err := c.checkPartitionSpecs(); err != nil {
		return err
	}

	if err := c.checkSortOrders(); err != nil {
		return err
	}

	c.constructRefs()

	if err := c.checkMainRefMatchesCurrentSnapshot(); err != nil {
		return err
	}

	if err := c.checkRefsExist(); err != nil {
		return err
	}

	return nil
}

func (c *commonMetadata) NameMapping() iceberg.NameMapping {
	if nameMappingJson, ok := c.Props[DefaultNameMappingKey]; ok {
		nm := iceberg.NameMapping{}
		if err := json.Unmarshal([]byte(nameMappingJson), &nm); err == nil {
			return nm
		}
	}

	return nil
}

func (c *commonMetadata) Version() int { return c.FormatVersion }

func (c *commonMetadata) checkMainRefMatchesCurrentSnapshot() error {
	if c.CurrentSnapshotID != nil {
		if ref, ok := c.SnapshotRefs[MainBranch]; ok {
			if ref.SnapshotID != *c.CurrentSnapshotID {
				return fmt.Errorf("%w: main branch snapshot ID %d does not match current snapshot ID %d",
					ErrInvalidMetadata, ref.SnapshotID, *c.CurrentSnapshotID)
			}
		}
	} else {
		if _, ok := c.SnapshotRefs[MainBranch]; ok {
			return fmt.Errorf("%w: main branch snapshot exists, but current snapshot ID is nil",
				ErrInvalidMetadata)
		}
	}

	return nil
}

func (c *commonMetadata) checkRefsExist() error {
	for name, ref := range c.SnapshotRefs {
		snap := c.SnapshotByID(ref.SnapshotID)
		if snap == nil {
			return fmt.Errorf("%w: snapshot ref %s with ID %d does not exist in snapshot list",
				ErrInvalidMetadata, name, ref.SnapshotID)
		}
	}

	return nil
}

type metadataV1 struct {
	Schema    *iceberg.Schema          `json:"schema,omitempty"`
	Partition []iceberg.PartitionField `json:"partition-spec,omitempty"`

	commonMetadata
}

func initMetadataV1Deser() *metadataV1 {
	return &metadataV1{
		Schema:         nil,
		Partition:      nil,
		commonMetadata: initCommonMetadataForDeserialization(),
	}
}

func (m *metadataV1) FormatVersion() int {
	return 1
}

func (m *metadataV1) LastSequenceNumber() int64 { return 0 }

func (m *metadataV1) Equals(other Metadata) bool {
	rhs, ok := other.(*metadataV1)
	if !ok {
		return false
	}

	if m == rhs {
		return true
	}

	return m.Schema.Equals(rhs.Schema) && slices.Equal(m.Partition, rhs.Partition) &&
		m.commonMetadata.Equals(&rhs.commonMetadata)
}

func (m *metadataV1) preValidate() {
	if len(m.SchemaList) == 0 && m.Schema != nil {
		m.SchemaList = []*iceberg.Schema{m.Schema}
	}

	if len(m.Specs) == 0 {
		m.Specs = []iceberg.PartitionSpec{
			iceberg.NewPartitionSpec(m.Partition...),
		}
		m.DefaultSpecID = m.Specs[0].ID()
	}

	if m.DefaultSpecID == -1 && len(m.Specs) > 0 {
		m.DefaultSpecID = maxBy(m.Specs, func(s iceberg.PartitionSpec) int { return s.ID() })
	}

	if m.LastPartitionID == nil {
		id := m.Specs[0].LastAssignedFieldID()
		for _, spec := range m.Specs[1:] {
			last := spec.LastAssignedFieldID()
			if last > id {
				id = last
			}
		}
		m.LastPartitionID = &id
	}

	if len(m.SortOrderList) == 0 {
		m.SortOrderList = []SortOrder{UnsortedSortOrder}
	}

	m.commonMetadata.preValidate()
}

func (m *metadataV1) UnmarshalJSON(b []byte) error {
	type Alias metadataV1
	aux := (*Alias)(m)

	// Set LastColumnId to -1 to indicate that it is not set as LastColumnId = 0 is a valid value for when no schema is present
	aux.LastColumnId = -1

	if err := json.Unmarshal(b, aux); err != nil {
		return err
	}

	// CurrentSchemaID was optional in v1, it can also be expressed via Schema. ß
	if aux.CurrentSchemaID == -1 && aux.Schema != nil {
		aux.CurrentSchemaID = aux.Schema.ID
		if !slices.ContainsFunc(aux.SchemaList, func(s *iceberg.Schema) bool {
			return s.Equals(aux.Schema) && s.ID == aux.CurrentSchemaID
		}) {
			aux.SchemaList = append(aux.SchemaList, aux.Schema)
		}
	}

	m.preValidate()

	return m.validate()
}

func (m *metadataV1) ToV2() metadataV2 {
	commonOut := m.commonMetadata
	commonOut.FormatVersion = 2
	if commonOut.UUID.String() == "" {
		commonOut.UUID = uuid.New()
	}

	return metadataV2{commonMetadata: commonOut}
}

type metadataV2 struct {
	LastSeqNum int64 `json:"last-sequence-number"`

	commonMetadata
}

func initMetadataV2Deser() *metadataV2 {
	return &metadataV2{
		LastSeqNum:     -1,
		commonMetadata: initCommonMetadataForDeserialization(),
	}
}

func (m *metadataV2) FormatVersion() int {
	return 2
}

func (m *metadataV2) LastSequenceNumber() int64 { return m.LastSeqNum }

func (m *metadataV2) Equals(other Metadata) bool {
	rhs, ok := other.(*metadataV2)
	if !ok {
		return false
	}

	if m == rhs {
		return true
	}

	return m.LastSeqNum == rhs.LastSeqNum &&
		m.commonMetadata.Equals(&rhs.commonMetadata)
}

func (m *metadataV2) UnmarshalJSON(b []byte) error {
	type Alias metadataV2
	aux := (*Alias)(m)

	// Set LastColumnId to -1 to indicate that it is not set as LastColumnId = 0 is a valid value for when no schema is present
	aux.LastColumnId = -1

	if err := json.Unmarshal(b, aux); err != nil {
		return err
	}

	m.preValidate()
	if err := m.checkLastSequenceNumber(); err != nil {
		return err
	}

	return m.validate()
}

func (m *metadataV2) checkLastSequenceNumber() error {
	for _, snap := range m.SnapshotList {
		if snap.SequenceNumber > m.LastSequenceNumber() {
			return fmt.Errorf("%w: snapshot %d has sequence number %d which is greater than last-sequence-number %d",
				ErrInvalidMetadata, snap.SnapshotID, snap.SequenceNumber, m.LastSequenceNumber())
		}
	}

	return nil
}

const DefaultFormatVersion = 2

// NewMetadata creates a new table metadata object using the provided schema, information, generating a fresh UUID for
// the new table metadata. By default, this will generate a V2 table metadata, but this can be modified
// by adding a "format-version" property to the props map. An error will be returned if the "format-version"
// property exists and is not a valid version number.
func NewMetadata(sc *iceberg.Schema, partitions *iceberg.PartitionSpec, sortOrder SortOrder, location string, props iceberg.Properties) (Metadata, error) {
	return NewMetadataWithUUID(sc, partitions, sortOrder, location, props, uuid.Nil)
}

// NewMetadataWithUUID is like NewMetadata, but allows the caller to specify the UUID of the table rather than creating a new one.
func NewMetadataWithUUID(sc *iceberg.Schema, partitions *iceberg.PartitionSpec, sortOrder SortOrder, location string, props iceberg.Properties, tableUuid uuid.UUID) (Metadata, error) {
	freshSchema, err := iceberg.AssignFreshSchemaIDs(sc, nil)
	if err != nil {
		return nil, err
	}

	freshPartitions, err := iceberg.AssignFreshPartitionSpecIDs(partitions, sc, freshSchema)
	if err != nil {
		return nil, err
	}

	freshSortOrder, err := AssignFreshSortOrderIDs(sortOrder, sc, freshSchema)
	if err != nil {
		return nil, err
	}

	if tableUuid == uuid.Nil {
		tableUuid = uuid.New()
	}

	formatVersion := DefaultFormatVersion
	if props != nil {
		verStr, ok := props["format-version"]
		if ok {
			if formatVersion, err = strconv.Atoi(verStr); err != nil {
				formatVersion = DefaultFormatVersion
			}
			delete(props, "format-version")
		}
	}

	lastPartitionID := freshPartitions.LastAssignedFieldID()
	common := commonMetadata{
		LastUpdatedMS:      time.Now().UnixMilli(),
		LastColumnId:       freshSchema.HighestFieldID(),
		FormatVersion:      formatVersion,
		UUID:               tableUuid,
		Loc:                location,
		SchemaList:         []*iceberg.Schema{freshSchema},
		CurrentSchemaID:    freshSchema.ID,
		Specs:              []iceberg.PartitionSpec{freshPartitions},
		DefaultSpecID:      freshPartitions.ID(),
		LastPartitionID:    &lastPartitionID,
		Props:              props,
		SortOrderList:      []SortOrder{freshSortOrder},
		DefaultSortOrderID: freshSortOrder.OrderID,
	}

	switch formatVersion {
	case 1:
		return &metadataV1{
			commonMetadata: common,
			Schema:         freshSchema,
			Partition:      slices.Collect(freshPartitions.Fields()),
		}, nil
	case 2:
		return &metadataV2{commonMetadata: common}, nil
	default:
		return nil, fmt.Errorf("invalid format version: %d", formatVersion)
	}
}

func UpdateTableMetadata(base Metadata, updates []Update, metadataLoc string) (Metadata, error) {
	var loc *string
	if metadataLoc != "" {
		loc = &metadataLoc
	} else {
		loc = nil
	}
	bldr, err := MetadataBuilderFromBase(base, loc)
	if err != nil {
		return nil, err
	}

	for _, update := range updates {
		if err := update.Apply(bldr); err != nil {
			return nil, err
		}
	}

	return bldr.Build()
}<|MERGE_RESOLUTION|>--- conflicted
+++ resolved
@@ -166,7 +166,6 @@
 	// >v1 specific
 	lastSequenceNumber *int64
 	// update tracking
-<<<<<<< HEAD
 	lastAddedSchemaID    *int
 	lastAddedPartitionID *int
 	lastAddedSortOrderID *int
@@ -293,9 +292,6 @@
 	builder.updates = make([]Update, 0)
 
 	return &builder, nil
-=======
-	lastAddedSchemaID *int
->>>>>>> 59b611a6
 }
 
 func NewMetadataBuilder() (*MetadataBuilder, error) {
@@ -571,12 +567,8 @@
 }
 
 func (b *MetadataBuilder) SetCurrentSchemaID(currentSchemaID int) (*MetadataBuilder, error) {
-<<<<<<< HEAD
 	takeLast := currentSchemaID == -1
 	if takeLast {
-=======
-	if currentSchemaID == -1 {
->>>>>>> 59b611a6
 		if b.lastAddedSchemaID == nil {
 			return nil, errors.New("can't set current schema to last added schema, no schema has been added")
 		}
@@ -839,16 +831,14 @@
 }
 
 func (b *MetadataBuilder) buildCommonMetadata() (*commonMetadata, error) {
-<<<<<<< HEAD
-	if err := b.updateSnapshotLog(); err != nil {
-		return nil, err
-	}
-=======
 	if _, err := b.GetSpecByID(b.defaultSpecID); err != nil {
 		return nil, fmt.Errorf("defaultSpecID is invalid: %w", err)
 	}
 	defaultSpecID := b.defaultSpecID
->>>>>>> 59b611a6
+
+	if err := b.updateSnapshotLog(); err != nil {
+		return nil, err
+	}
 
 	if b.lastUpdatedMS == 0 {
 		b.lastUpdatedMS = time.Now().UnixMilli()
@@ -884,7 +874,6 @@
 		DefaultSortOrderID: b.defaultSortOrderID,
 		SnapshotRefs:       b.refs,
 	}, nil
-<<<<<<< HEAD
 }
 
 func (b *MetadataBuilder) updateSnapshotLog() error {
@@ -929,8 +918,6 @@
 	}
 
 	return nil
-=======
->>>>>>> 59b611a6
 }
 
 func (b *MetadataBuilder) GetSchemaByID(id int) (*iceberg.Schema, error) {
@@ -1005,10 +992,7 @@
 	if err != nil {
 		return nil, err
 	}
-<<<<<<< HEAD
 	common.preValidate()
-=======
->>>>>>> 59b611a6
 	if err := common.validate(); err != nil {
 		return nil, err
 	}
@@ -1053,7 +1037,6 @@
 	}
 }
 
-<<<<<<< HEAD
 func (b *MetadataBuilder) reuseOrCreateNewSortOrderID(newOrder *SortOrder) int {
 	if newOrder.IsUnsorted() {
 		return UnsortedSortOrder.OrderID
@@ -1152,20 +1135,6 @@
 	b.schemaList = newSchemas
 
 	return b, nil
-=======
-func (b *MetadataBuilder) reuseOrCreateNewSchemaID(newSchema *iceberg.Schema) int {
-	newSchemaID := newSchema.ID
-	for _, schema := range b.schemaList {
-		if newSchema.Equals(schema) {
-			return schema.ID
-		}
-		if schema.ID >= newSchemaID {
-			newSchemaID = schema.ID + 1
-		}
-	}
-
-	return newSchemaID
->>>>>>> 59b611a6
 }
 
 // maxBy returns the maximum value of extract(e) for all e in elems.
